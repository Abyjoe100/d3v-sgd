--- conflicted
+++ resolved
@@ -16,11 +16,7 @@
 
 # Ucitavanje topologije iz datoteke
 # filename = "hc_var_2.txt"
-<<<<<<< HEAD
-filename = '../grillage savefiles/hc_var_2_savefile.gin'
-=======
 filename = '../grillage savefiles\\hc_var_1_savefile.txt'
->>>>>>> b8da2e86
 hc_variant = GrillageModelData(filename).read_file()
 
 # Ponovno spremanje ucitane topologije pod novim imenom "read_test.txt"
